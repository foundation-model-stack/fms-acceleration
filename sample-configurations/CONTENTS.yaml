--- conflicted
+++ resolved
@@ -86,12 +86,10 @@
         - fused-ops-and-kernels
       filename: foak-fast-kernels-sample-configuration.yaml
 
-<<<<<<< HEAD
     - shortname: foak-fast-kernels-liger
       plugins:
         - fused-ops-and-kernels
       filename: foak-fast-kernels-liger-sample-configuration.yaml
-=======
     # -------  MOE CONFIGS ----------
     - shortname: moe-scattermoe-granite-ep1
       plugins:
@@ -156,5 +154,4 @@
       plugins:
         - accelerated-moe
         - fused-ops-and-kernels
-      filename: moe-scattermoe-granite-ep8-foak-sample-configuration.yaml
->>>>>>> 9239802c
+      filename: moe-scattermoe-granite-ep8-foak-sample-configuration.yaml