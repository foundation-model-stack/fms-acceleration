--- conflicted
+++ resolved
@@ -53,16 +53,10 @@
     # create model specific rules
     rules = [
         *gpt_bigcode.get_mp_rules(base_type),
-<<<<<<< HEAD
         *granite.get_mp_rules(base_type, config),
+        *granitemoe.get_mp_rules(base_type),
         *llama.get_mp_rules(base_type, config),
         *mistral.get_mp_rules(base_type, config),
-=======
-        *granite.get_mp_rules(base_type),
-        *granitemoe.get_mp_rules(base_type),
-        *llama.get_mp_rules(base_type),
-        *mistral.get_mp_rules(base_type),
->>>>>>> 5b35eae3
         *mixtral.get_mp_rules(base_type),
     ]
 
