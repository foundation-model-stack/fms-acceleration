--- conflicted
+++ resolved
@@ -35,12 +35,7 @@
 from ..kernels.unsloth.cross_entropy_loss import FastCrossEntropyLoss
 from ..kernels.unsloth.rms_layernorm import fast_rms_layernorm
 from ..kernels.unsloth.rope_embedding import fast_rope_embedding
-<<<<<<< HEAD
 from ..kernels.liger.fused_linear_cross_entropy_loss import lce_forward
-from .utils import KEY_MLP, KEY_O, KEY_QKV, build_lora_fused_ops, trigger_fused_ops
-
-def get_mp_rules(base_type: str):
-=======
 from .utils import (
     KEY_MLP,
     KEY_O,
@@ -53,19 +48,13 @@
 
 
 def get_mp_rules(base_type: str, config: PretrainedConfig = None):
->>>>>>> 9239802c
     """
     Function to access all patch rules in this module.
     If it is a forward_builder rule with `base_type` in
     its forward builder argument, wrap the forward_builder
     function as a partial function with the base_type argument
     """
-<<<<<<< HEAD
-
-    return [
-=======
     rules = [
->>>>>>> 9239802c
         # TODO: have a generic version of this rule
         # - do regex on RMSNorm class name
         # - check on the tensors required for fast_rms_layernorm
