--- conflicted
+++ resolved
@@ -29,10 +29,7 @@
 from ..kernels.unsloth.cross_entropy_loss import FastCrossEntropyLoss
 from ..kernels.unsloth.rms_layernorm import fast_rms_layernorm
 from ..kernels.unsloth.rope_embedding import fast_rope_embedding
-<<<<<<< HEAD
 from ..kernels.liger.fused_linear_cross_entropy_loss import lce_forward
-from .utils import KEY_MLP, KEY_O, KEY_QKV, build_lora_fused_ops, trigger_fused_ops
-=======
 from .utils import (
     KEY_MLP,
     KEY_O,
@@ -42,7 +39,6 @@
     get_hidden_activation_fn_key,
     trigger_fused_ops,
 )
->>>>>>> 9239802c
 
 
 def get_mp_rules(base_type: str, config: PretrainedConfig = None):
